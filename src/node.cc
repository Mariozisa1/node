--- conflicted
+++ resolved
@@ -92,8 +92,6 @@
 
 namespace node {
 
-<<<<<<< HEAD
-=======
 ngx_queue_t handle_wrap_queue = { &handle_wrap_queue, &handle_wrap_queue };
 ngx_queue_t req_wrap_queue = { &req_wrap_queue, &req_wrap_queue };
 
@@ -101,7 +99,6 @@
 Persistent<String> process_symbol;
 Persistent<String> domain_symbol;
 
->>>>>>> c9676c91
 static Persistent<Object> process;
 
 static Persistent<String> errno_symbol;
